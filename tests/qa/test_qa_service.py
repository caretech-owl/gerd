from datetime import datetime
from pathlib import Path
from typing import List

import pytest
from pytest_mock import MockerFixture

<<<<<<< HEAD
from gerd.backends.loader import MockLLM
from gerd.config import CONFIG
from gerd.qa import QAService
from gerd.transport import FileTypes, QAFileUpload, QAQuestion
=======
from team_red.config import CONFIG
from team_red.qa import QAService
from team_red.transport import QAFileUpload, QAQuestion
from tests.conftest import GRASCCO_PATH
>>>>>>> d6fa0281

QA_PATH = Path(__file__).resolve().parent

@pytest.fixture()
def qa_service(mocker: MockerFixture) -> QAService:
    _ = mocker.patch(
        "gerd.backends.loader.load_model_from_config",
        return_value=MockLLM(CONFIG.qa.model),
    )
    return QAService(CONFIG.qa)


@pytest.fixture()
def qa_service_cajal(qa_service: QAService, cajal_txt: bytes) -> QAService:
    request = QAFileUpload(data=cajal_txt, name="Cajal.txt")
    qa_service.add_file(request)
    return qa_service

test_questions : List[str] = [
    "Wie heißt der Patient?",
    "Wann hat der Patient Geburtstag?",
    "Wie heißt der behandelnde Arzt?",
    "Wann wurde der Patient bei uns entlassen?",
    "Wann wurde der Patient bei uns aufgenommen?",
    "Wo wohnt der Patient?",
    "Wie heißt der Hausarzt des Patienten?",
    "Wie heißt die behandelnde Einrichtung?",
    "Welche Medikamente bekommt der Patient?",
    "Welche Diagnose wurde gestellt?"
]

@pytest.fixture(params=test_questions)
def query_questions(request : pytest.FixtureRequest) -> str:
    return request.param


test_files : List[str] = [
    "Cajal.txt",
    "Boeck.txt",
    "Baastrup.txt"
]
@pytest.fixture(params=test_files)
def test_file(request : pytest.FixtureRequest) -> str:
    return request.param

@pytest.fixture()
def files_txt(test_file : str) -> bytes:
    p = Path(GRASCCO_PATH, test_file)
    assert p.exists()
    with p.open("r", encoding="utf-8-sig") as f:
        data = f.read()
    return data

@pytest.fixture()
def qa_service_file(
    qa_service: QAService, files_txt: bytes, test_file: str
    ) -> QAService:
    request = QAFileUpload(data=files_txt, name=test_file)
    qa_service.add_file(request)
    return qa_service

def test_init(mocker: MockerFixture) -> None:
    loader = mocker.patch(
        "gerd.backends.loader.load_model_from_config",
        return_value=MockLLM(CONFIG.qa.model),
    )
    qa = QAService(CONFIG.qa)
    assert loader.called


def test_query_without_document(qa_service: QAService) -> None:
    assert CONFIG.qa.embedding.db_path == ""
    res = qa_service.query(QAQuestion(question="This should return a 404"))
    assert res.status == 404


def test_load(qa_service: QAService, cajal_txt: bytes) -> None:
    request = QAFileUpload(data=cajal_txt, name="Cajal.txt")
    qa_service.add_file(request)


def test_query(qa_service_cajal: QAService) -> None:
    res = qa_service_cajal.query(QAQuestion(question="Wer ist der Patient?"))
    assert res.status == 200
    assert res.answer


def test_db_query(qa_service_cajal: QAService) -> None:
    """
    Test the db search mode
    """
    q = QAQuestion(question="Wer ist der Patient?", max_sources=3)
    res = qa_service_cajal.db_query(q)
    assert len(res) == q.max_sources
    assert res[0].name == "Cajal.txt"
    assert len(res[0].content) <= CONFIG.qa.embedding.chunk_size
    assert res[0] != res[1]  # return values should not be the same
    q = QAQuestion(question="Wie heißt das Krankenhaus", max_sources=1)
    res = qa_service_cajal.db_query(q)
    assert len(res) == q.max_sources
    assert "Diakonissenkrankenhaus Berlin" in res[0].content

def test_queries(
        qa_service_file: QAService, query_questions: str, test_file: str
        ) -> None:
    """
    Test the search mode
    """
    res = qa_service_file.query(QAQuestion(question=query_questions))

    # write result to file
    with open(Path(QA_PATH, "test_queries_" +
                   Path(test_file).stem + "_" +
                   datetime.today().strftime('%Y%m%d')), "a") as file:
        file.write("="*10 + "\n" +
                   "[" + str(datetime.today()) + "]\n" +
                   "Question: " + query_questions + "\n" +
                    "Answer: " + res.answer + "\n" +
                    "Model response: " + res.model_response + "\n" +
                    "Sources: " + (" ".join(doc.content for doc in res.sources))
                    + "\n" +
                    "="*10 + "\n")
        file.close()

    assert res.status == 200


def test_analyze_queries(
        qa_service_file: QAService, test_file: str
        ) -> None:
    """
    Test the analyze mode
    """
    res = qa_service_file.analyze_query()

    # remove unwanted fields from answer
    qa_res_dic = {key: value for key, value in vars(res).items()
                      if value is not None
                      and value != ""
                      and key not in res.__class__.__dict__
                      and key != "sources"
                      and key != "status"}
    qa_res_str = ", ".join(f"{key}={value}" for key, value in qa_res_dic.items())

    # write result to file
    with open(Path(QA_PATH, "test_analyze_queries_" +
                   Path(test_file).stem + "_" +
                   str(datetime.today().strftime('%Y%m%d'))), "a") as file:
        file.write("="*10 + "\n" +
                   "[" + str(datetime.today()) + "]\n" +
                    "Answer: " + qa_res_str + "\n" +
                    "Model response: " + res.model_response + "\n" +
                    "Prompt: " + res.prompt + "\n" +
                    "Sources: "  +
                    ("; ".join(f"{doc.question}={doc.content}\n\n"
                               for doc in res.sources))
                    + "\n" +
                    "="*10 + "\n")
        file.close()

    assert res.status == 200


def test_analyze_mult_prompts_queries(
        qa_service_file: QAService, test_file: str
        ) -> None:
    """
    Test the analyze mult prompts mode
    """
    res = qa_service_file.analyze_mult_prompts_query()

    # remove unwanted fields from answer
    qa_res_dic = {key: value for key, value in vars(res).items()
                      if value is not None
                      and value != ""
                      and key not in res.__class__.__dict__
                      and key != "sources"
                      and key != "status"}
    qa_res_str = ", ".join(f"{key}={value}" for key, value in qa_res_dic.items())

    # write result to file
    with open(Path(QA_PATH, "test_analyze_m_p_queries_" +
                   Path(test_file).stem + "_" +
                   str(datetime.today().strftime('%Y%m%d')) + ".txt"), "a") as file:
        file.write("="*10 + "\n" +
                   "[" + str(datetime.today()) + "]\n" +
                    "Answer: " + qa_res_str + "\n" +
                    "Model response: " + res.model_response + "\n" +
                    "Sources: "  +
                    ("; ".join(f"{doc.question}={doc.content}\n\n"
                               for doc in res.sources))
                    + "\n" +
                    "="*10 + "\n")
        file.close()

    assert res.status == 200<|MERGE_RESOLUTION|>--- conflicted
+++ resolved
@@ -5,17 +5,10 @@
 import pytest
 from pytest_mock import MockerFixture
 
-<<<<<<< HEAD
 from gerd.backends.loader import MockLLM
 from gerd.config import CONFIG
 from gerd.qa import QAService
 from gerd.transport import FileTypes, QAFileUpload, QAQuestion
-=======
-from team_red.config import CONFIG
-from team_red.qa import QAService
-from team_red.transport import QAFileUpload, QAQuestion
-from tests.conftest import GRASCCO_PATH
->>>>>>> d6fa0281
 
 QA_PATH = Path(__file__).resolve().parent
 
