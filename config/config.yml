--- conflicted
+++ resolved
@@ -27,21 +27,10 @@
 qa:
   model: &qa_model
     name: "TheBloke/leo-hessianai-7B-chat-GGUF"
-<<<<<<< HEAD
     file: "leo-hessianai-7bp-chat.Q5_K_M.gguf"
     temperature: 0.01
     max_new_tokens: 128
     context_length: 512
-=======
-    file: "leo-hessianai-7b-chat.Q5_K_M.gguf"
-    type: "llama"
-    temperature: 0
-    max_new_tokens: 1024
-    context_length: 2048
-    top_k: 100
-    top_p: 0.95
-    stop: ["<|im_end|>"]
->>>>>>> d6fa0281
     prompt:
       path: "prompts/qa.txt"
   features:
